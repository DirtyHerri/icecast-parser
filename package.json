--- conflicted
+++ resolved
@@ -41,13 +41,8 @@
     "cz-conventional-changelog": "2.1.0",
     "istanbul": "0.4.5",
     "lame": "1.2.4",
-<<<<<<< HEAD
     "mocha": "5.2.0",
-    "semantic-release": "15.0.0",
-=======
-    "mocha": "5.0.1",
     "semantic-release": "15.4.1",
->>>>>>> 3e3873b1
     "sinon": "4.2.3",
     "speaker": "0.4.1"
   },
